--- conflicted
+++ resolved
@@ -7,14 +7,11 @@
 import builtins
 import subprocess
 import types
-<<<<<<< HEAD
-=======
 import base64
 import gzip
 import json
 import yaml
 
->>>>>>> ce8047b6
 
 from .log import log
 
@@ -144,10 +141,6 @@
                             )
                         else:
                             return importlib.import_module(full_name)
-<<<<<<< HEAD
-                    except ModuleNotFoundError:
-                        pass
-=======
                     except ModuleNotFoundError as e:
                         name = str(e.name)
                         if (
@@ -155,7 +148,6 @@
                             and name.split(".")[-1] != full_name.split(".")[-1]
                         ):
                             raise e
->>>>>>> ce8047b6
                     except Exception as e:
                         raise ImportError(
                             f"Module load error for {full_name}: {e}"

--- conflicted
+++ resolved
@@ -35,11 +35,7 @@
         self.broker_properties = self.get_broker_properties()
         if self.broker_properties["broker_type"] not in ["test", "test_streaming"]:
             self.messaging_service = (
-<<<<<<< HEAD
-                MessagingServiceBuilder()
-=======
                 MessagingServiceBuilder(self.flow_lock_manager, self.flow_kv_store)
->>>>>>> ce8047b6
                 .from_properties(self.broker_properties)
                 .build()
             )

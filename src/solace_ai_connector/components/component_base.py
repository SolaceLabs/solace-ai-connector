import threading
import queue
import traceback
import pprint
from abc import abstractmethod
from ..common.log import log
from ..common.utils import resolve_config_values
from ..common.utils import get_source_expression
from ..transforms.transforms import Transforms
from ..common.message import Message
from ..common.trace_message import TraceMessage
from ..common.event import Event, EventType

DEFAULT_QUEUE_TIMEOUT_MS = 200
DEFAULT_QUEUE_MAX_DEPTH = 5


class ComponentBase:
    def __init__(self, module_info, **kwargs):
        self.module_info = module_info
        self.config = kwargs.pop("config", {})
        self.index = kwargs.pop("index", None)
        self.flow_name = kwargs.pop("flow_name", None)
        self.flow_lock_manager = kwargs.pop("flow_lock_manager", None)
        self.flow_kv_store = kwargs.pop("flow_kv_store", None)
        self.stop_signal = kwargs.pop("stop_signal", None)
        self.sibling_component = kwargs.pop("sibling_component", None)
        self.component_index = kwargs.pop("component_index", None)
        self.error_queue = kwargs.pop("error_queue", None)
        self.instance_name = kwargs.pop("instance_name", None)
        self.storage_manager = kwargs.pop("storage_manager", None)
        self.trace_queue = kwargs.pop("trace_queue", False)
        self.connector = kwargs.pop("connector", None)
        self.timer_manager = kwargs.pop("timer_manager", None)
<<<<<<< HEAD
=======
        self.cache_service = kwargs.pop("cache_service", None)
>>>>>>> 867a6fdb

        self.component_config = self.config.get("component_config") or {}
        self.name = self.config.get("component_name", "<unnamed>")

        resolve_config_values(self.component_config)

        self.next_component = None
        self.thread = None
        self.queue_timeout_ms = DEFAULT_QUEUE_TIMEOUT_MS
        self.need_acknowledgement = False
        self.stop_thread_event = threading.Event()
        self.current_message = None
        self.current_message_has_been_discarded = False

        self.log_identifier = f"[{self.instance_name}.{self.flow_name}.{self.name}] "

        self.validate_config()
        self.setup_transforms()
        self.setup_communications()

    def create_thread_and_run(self):
        self.thread = threading.Thread(target=self.run)
        self.thread.start()
        return self.thread

    def run(self):
        while not self.stop_signal.is_set():
            event = None
            try:
                event = self.get_next_event()
                if event is not None:
                    if self.trace_queue:
                        self.trace_event(event)
                    self.process_event(event)
            except Exception as e:
                log.error(
                    "%sComponent has crashed: %s\n%s",
                    self.log_identifier,
                    e,
                    traceback.format_exc(),
                )
                if self.error_queue:
                    self.handle_error(e, event)

        self.stop_component()

    def get_next_event(self):
        # Check if there is a get_next_message defined by a
        # component that inherits from this class - this is
        # for backwards compatibility with older components
        sub_method = self.__class__.__dict__.get("get_next_message")

        if sub_method is not None and callable(sub_method):
            # Call the sub-classes get_next_message method and wrap it in an event
            message = self.get_next_message()  # pylint: disable=assignment-from-none
            if message is not None:
                return Event(EventType.MESSAGE, message)
            return None
        while not self.stop_signal.is_set():
            try:
                timeout = self.queue_timeout_ms or DEFAULT_QUEUE_TIMEOUT_MS
                event = self.input_queue.get(timeout=timeout / 1000)
                log.debug(
                    "%sComponent received event %s from input queue",
                    self.log_identifier,
                    event,
                )
                return event
            except queue.Empty:
                pass
        return None

    def get_next_message(self):
        return None

    def process_event(self, event):
        if event.event_type == EventType.MESSAGE:
            message = event.data
            self.current_message = message
            data = self.process_pre_invoke(message)

            if self.trace_queue:
                self.trace_data(data)

            self.current_message_has_been_discarded = False
            result = self.invoke(message, data)

            if self.current_message_has_been_discarded:
                message.call_acknowledgements()
            elif result is not None:
                self.process_post_invoke(result, message)
            self.current_message = None
        elif event.event_type == EventType.TIMER:
            self.handle_timer_event(event.data)
        else:
            log.warning(
                "%sUnknown event type: %s", self.log_identifier, event.event_type
            )

    def process_pre_invoke(self, message):
        self.apply_input_transforms(message)
        return self.get_input_data(message)

    def process_post_invoke(self, result, message):
        message.set_previous(result)
        callback = (  # pylint: disable=assignment-from-none
            self.get_acknowledgement_callback()
        )
        if callback is not None:
            message.add_acknowledgement(callback)

        # Finally send the message to the next component - or if this is the last component,
        # the component will override send_message and do whatever it needs to do with the message
        log.debug(
            "%sSending message from %s: %s", self.log_identifier, self.name, message
        )
        self.send_message(message)

    @abstractmethod
    def invoke(self, message, data):
        pass

    def handle_timer_event(self, timer_data):
        # This method can be overridden by components that need to handle timer events
        pass

    def discard_current_message(self):
        # If the message is to be discarded, we need to acknowledge any previous components
        self.current_message_has_been_discarded = True

    def get_acknowledgement_callback(self):
        # This should be overridden by the component if it needs to acknowledge messages
        return None

    def get_input_data(self, message):
        component_input = self.config.get("component_input") or {
            "source_expression": "previous"
        }
        source_expression = get_source_expression(component_input)

        # This should be overridden by the component if it needs to extract data from the message
        return message.get_data(source_expression, self)

    def get_input_queue(self):
        return self.input_queue

    def apply_input_transforms(self, message):
        self.transforms.transform(message, calling_object=self)

    def send_message(self, message):
        if self.next_component is None:
            # This is the last component in the flow
<<<<<<< HEAD
            log.debug(
                "%sComponent %s is the last component in the flow, so not sending message",
                self.log_identifier,
                self.name,
            )
=======
>>>>>>> 867a6fdb
            message.call_acknowledgements()
            return
        event = Event(EventType.MESSAGE, message)
        self.next_component.enqueue(event)

    def send_to_flow(self, flow_name, message):
        if self.connector:
            self.connector.send_message_to_flow(flow_name, message)

    def enqueue(self, event):
        do_loop = True
        while not self.stop_signal.is_set() and do_loop:
            try:
                self.input_queue.put(event, timeout=1)
                do_loop = False
            except queue.Full:
                pass

    def get_config(self, key=None, default=None):
        val = self.component_config.get(key, None)
        if val is None:
            val = self.config.get(key, default)
        if callable(val):
            if self.current_message is None:
                raise ValueError(
                    f"Component {self.log_identifier} is trying to use an `invoke` config "
                    "that contains a 'source_expression()' in a context that does not "
                    "have a message available. This is likely a bug in the "
                    "component's configuration."
                )
            val = val(self.current_message)
        return val

    def resolve_callable_config(self, config, message):
        # If the value is callable, call it with the message
        # If it is a dictionary, then resolve any callable values in the dictionary (recursively)
        if isinstance(config, dict):
            for key, value in config.items():
                config[key] = self.resolve_callable_config(value, message)
        elif callable(config):
            config = config(message)
        return config

    def set_next_component(self, next_component):
        self.next_component = next_component

    def get_next_component(self):
        return self.next_component

    def get_lock(self, lock_name):
        return self.flow_lock_manager.get_lock(lock_name)

    def kv_store_get(self, key):
        return self.flow_kv_store.get(key)

    def kv_store_set(self, key, value):
        self.flow_kv_store.set(key, value)

    def setup_communications(self):
        self.queue_max_depth = self.config.get(
            "component_queue_max_depth", DEFAULT_QUEUE_MAX_DEPTH
        )
        self.need_acknowledgement = False
        self.next_component = None

        if self.sibling_component:
            self.input_queue = self.sibling_component.get_input_queue()
        else:
            self.input_queue = queue.Queue(maxsize=self.queue_max_depth)

    def setup_transforms(self):
        self.transforms = Transforms(
            self.config.get("input_transforms", []), log_identifier=self.log_identifier
        )

    def validate_config(self):
        config_params = self.module_info.get("config_parameters", [])
        # Loop through the parameters and make sure they are all present if they are required
        # and set the default if it is not present
        for param in config_params:
            name = param.get("name", None)
            if name is None:
                raise ValueError(
                    f"config_parameters schema for module {self.config.get('component_module')} "
                    "does not have a name: {param}"
                )
            required = param.get("required", False)
            if required and name not in self.component_config:
                raise ValueError(
                    f"Config parameter {name} is required but not present in component {self.name}"
                )
            default = param.get("default", None)
            if default is not None and name not in self.component_config:
                self.component_config[name] = default

    def trace_event(self, event):
        trace_message = TraceMessage(
            location=self.log_identifier,
            message=f"Received event: {event}",
            trace_type="Event Received",
        )
        self.trace_queue.put(trace_message)

    def trace_data(self, data):
        trace_string = pprint.pformat(data, indent=4)
        self.trace_queue.put(
            TraceMessage(
                message=trace_string,
                location=self.log_identifier,
                trace_type="Component Input Data",
            )
        )

    def handle_error(self, exception, event):
        error_message = {
            "error": {
                "text": str(exception),
                "exception": type(exception).__name__,
            },
            "location": {
                "instance": self.instance_name,
                "flow": self.flow_name,
                "component": self.name,
                "component_index": self.component_index,
            },
        }
        if event and event.event_type == EventType.MESSAGE:
            message = event.data
            if message:
                error_message["message"] = {
                    "payload": message.get_payload(),
                    "topic": message.get_topic(),
                    "user_properties": message.get_user_properties(),
                    "user_data": message.get_user_data(),
                    "previous": message.get_previous(),
                }
                message.call_acknowledgements()
            else:
                error_message["message"] = "No message available"

        self.error_queue.put(
            Event(
                EventType.MESSAGE,
                Message(
                    payload=error_message,
                    user_properties=message.get_user_properties() if message else {},
                ),
            )
        )

    def add_timer(self, delay_ms, timer_id, interval_ms=None, payload=None):
        if self.timer_manager:
            self.timer_manager.add_timer(delay_ms, self, timer_id, interval_ms, payload)

    def cancel_timer(self, timer_id):
        if self.timer_manager:
            self.timer_manager.cancel_timer(self, timer_id)

    def stop_component(self):
        # This should be overridden by the component if needed
        pass

    def cleanup(self):
        """Clean up resources used by the component"""
        log.debug("%sCleaning up component", self.log_identifier)
        self.stop_component()
        if hasattr(self, "input_queue"):
            while not self.input_queue.empty():
                try:
                    self.input_queue.get_nowait()
                except queue.Empty:
                    break<|MERGE_RESOLUTION|>--- conflicted
+++ resolved
@@ -32,10 +32,7 @@
         self.trace_queue = kwargs.pop("trace_queue", False)
         self.connector = kwargs.pop("connector", None)
         self.timer_manager = kwargs.pop("timer_manager", None)
-<<<<<<< HEAD
-=======
         self.cache_service = kwargs.pop("cache_service", None)
->>>>>>> 867a6fdb
 
         self.component_config = self.config.get("component_config") or {}
         self.name = self.config.get("component_name", "<unnamed>")
@@ -188,14 +185,6 @@
     def send_message(self, message):
         if self.next_component is None:
             # This is the last component in the flow
-<<<<<<< HEAD
-            log.debug(
-                "%sComponent %s is the last component in the flow, so not sending message",
-                self.log_identifier,
-                self.name,
-            )
-=======
->>>>>>> 867a6fdb
             message.call_acknowledgements()
             return
         event = Event(EventType.MESSAGE, message)

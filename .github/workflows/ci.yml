name: CI
on:
  push:
    branches:
      - main
  pull_request:
    types: [opened, synchronize]

permissions:
  id-token: write
  checks: write
  pull-requests: write
  contents: write

jobs:
  ci:
<<<<<<< HEAD
    uses: SolaceDev/solace-public-workflows/.github/workflows/hatch_ci.yml@latest
    with:
      min-python-version: "3.9"
=======
    uses: SolaceDev/solace-public-workflows/.github/workflows/hatch_ci.yml@main
    with:
      min-python-version: "3.10"
>>>>>>> ce8047b6
    secrets:
      SONAR_TOKEN: ${{ secrets.SONAR_TOKEN }}
      SONAR_HOST_URL: ${{ vars.SONAR_HOST_URL }}
  structure-test:
    name: Test Docker Image Structure
    runs-on: ubuntu-latest
    steps:
      - name: Checkout
        uses: actions/checkout@v4
        with:
          fetch-depth: 0
          ssh-key: ${{ secrets.COMMIT_KEY }}

      - name: Set up Hatch
<<<<<<< HEAD
        uses: SolaceDev/solace-public-workflows/.github/actions/hatch-setup@latest
        with:
          min-python-version: "3.9"
=======
        uses: SolaceDev/solace-public-workflows/.github/actions/hatch-setup@main
        with:
          min-python-version: "3.10"
>>>>>>> ce8047b6
      - name: Set Up Docker Buildx
        id: builder
        uses: docker/setup-buildx-action@v3

      - name: Prepare env file
        run: |
          cp .env_template .env

      - name: Build Docker Image
        uses: docker/build-push-action@v6
        with:
          push: false
          tags: solace/solace-ai-connector:local
          platforms: linux/amd64
          builder: ${{ steps.builder.outputs.name }}
          load: true

      - name: Run Structure Tests
        shell: bash
        run: |
          hatch run make structure-test<|MERGE_RESOLUTION|>--- conflicted
+++ resolved
@@ -14,15 +14,9 @@
 
 jobs:
   ci:
-<<<<<<< HEAD
-    uses: SolaceDev/solace-public-workflows/.github/workflows/hatch_ci.yml@latest
-    with:
-      min-python-version: "3.9"
-=======
     uses: SolaceDev/solace-public-workflows/.github/workflows/hatch_ci.yml@main
     with:
       min-python-version: "3.10"
->>>>>>> ce8047b6
     secrets:
       SONAR_TOKEN: ${{ secrets.SONAR_TOKEN }}
       SONAR_HOST_URL: ${{ vars.SONAR_HOST_URL }}
@@ -37,15 +31,9 @@
           ssh-key: ${{ secrets.COMMIT_KEY }}
 
       - name: Set up Hatch
-<<<<<<< HEAD
-        uses: SolaceDev/solace-public-workflows/.github/actions/hatch-setup@latest
-        with:
-          min-python-version: "3.9"
-=======
         uses: SolaceDev/solace-public-workflows/.github/actions/hatch-setup@main
         with:
           min-python-version: "3.10"
->>>>>>> ce8047b6
       - name: Set Up Docker Buildx
         id: builder
         uses: docker/setup-buildx-action@v3

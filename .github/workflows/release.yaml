name: Release
on:
  workflow_dispatch:
    inputs:
      version:
        type: choice
        required: true
        description: "Version bump type"
        options:
          - patch
          - minor
          - major

permissions:
  id-token: write
  checks: write
  contents: write

jobs:
  release:
<<<<<<< HEAD
    uses: SolaceDev/solace-public-workflows/.github/workflows/hatch_release_pypi.yml@latest
=======
    uses: SolaceDev/solace-public-workflows/.github/workflows/hatch_release_pypi.yml@main
>>>>>>> ce8047b6
    with:
      ENVIRONMENT: pypi
      version: ${{ github.event.inputs.version }}
      pypi-project: solace-ai-connector
    secrets:
      COMMIT_KEY: ${{ secrets.COMMIT_KEY }}
      PYPI_TOKEN: ${{ secrets.PYPI_TOKEN }}<|MERGE_RESOLUTION|>--- conflicted
+++ resolved
@@ -18,11 +18,7 @@
 
 jobs:
   release:
-<<<<<<< HEAD
-    uses: SolaceDev/solace-public-workflows/.github/workflows/hatch_release_pypi.yml@latest
-=======
     uses: SolaceDev/solace-public-workflows/.github/workflows/hatch_release_pypi.yml@main
->>>>>>> ce8047b6
     with:
       ENVIRONMENT: pypi
       version: ${{ github.event.inputs.version }}
